from string import ascii_letters, ascii_lowercase, ascii_uppercase

from pytest import raises, mark
from hypothesis import given
from hypothesis.strategies import lists, integers, floats, none, text, booleans

from skillbridge.client.translator import snake_to_camel, camel_to_snake,\
    python_value_to_skill, skill_value_to_python, call_assign,\
    skill_setattr, skill_help, skill_help_to_list, skill_literal_to_value,\
<<<<<<< HEAD
    skill_getattr, Var, check_function, build_python_path
from skillbridge import ParseError
=======
    skill_getattr, Var, check_function, build_python_path, ParseError, call
>>>>>>> a3c8afae


floats = floats(allow_infinity=False, allow_nan=False)
ints = integers(min_value=-2**63, max_value=2**63-1)
asciis = text(ascii_uppercase + ascii_lowercase + ascii_letters)
simple_types = floats | ints | none() | asciis


def test_snake_to_camel_simple_does_not_change():
    assert snake_to_camel('x') == 'x'
    assert snake_to_camel('simple') == 'simple'
    assert snake_to_camel('longbutstillsimple') == 'longbutstillsimple'


def test_snake_to_camel_input_does_not_change():
    assert snake_to_camel('alreadyCamel') == 'alreadyCamel'
    assert snake_to_camel('thisIsCamelCase') == 'thisIsCamelCase'
    assert snake_to_camel('thisIsHTML') == 'thisIsHTML'


def test_snake_to_camel_input_snake_changes():
    assert snake_to_camel('snake_case') == 'snakeCase'
    assert snake_to_camel('this_is_snake_case') == 'thisIsSnakeCase'


def test_camel_to_snake_simple_does_not_change():
    assert camel_to_snake('x') == 'x'
    assert camel_to_snake('simple') == 'simple'
    assert camel_to_snake('longbutstillsimple') == 'longbutstillsimple'


def test_camel_to_snake_input_camel():
    assert camel_to_snake('camelCase') == 'camel_case'
    assert camel_to_snake('thisIsCamelCase') == 'this_is_camel_case'
    assert camel_to_snake('thisIsHTML') == 'this_is_html'


def test_named_parameters_are_optionally_converted():
    code = call('func', 1, 2, 3, x=10, long_name=20, longName=30)
    assert code.replace(' ', '') == 'func(123?x10?longName20?longName30)'


def test_camel_to_snake_input_snake_does_not_change():
    assert camel_to_snake('snake_case') == 'snake_case'
    assert camel_to_snake('this_is_snake_case') == 'this_is_snake_case'


def test_camel_to_snake_input_pascal_does_not_change():
    assert camel_to_snake('Class') == 'Class'
    assert camel_to_snake('ThisIsAClass') == 'ThisIsAClass'


def test_snake_to_camel_input_pascal_does_not_change():
    assert snake_to_camel('Class') == 'Class'
    assert snake_to_camel('ThisIsAClass') == 'ThisIsAClass'


@given(ints | floats | asciis)
def test_simple_to_skill(i):
    assert python_value_to_skill(i) == repr(i).replace("'", '"')


def test_constants_to_skill():
    assert python_value_to_skill(None) == 'nil'
    assert python_value_to_skill(True) == 't'
    assert python_value_to_skill(False) == 'nil'


def test_lists_to_skill():
    assert python_value_to_skill([]) == '(list )'
    assert python_value_to_skill([1]) == '(list 1)'
    assert python_value_to_skill([1, 2]) == '(list 1 2)'
    assert python_value_to_skill([[1, 2], [3, 4]]) == '(list (list 1 2) (list 3 4))'


@given(asciis)
def test_var_to_skill(a):
    assert (python_value_to_skill(Var(a))) == a


def test_property_list_to_python():
    pl = skill_value_to_python('(nil x 1 y 2)', [], replicate)
    assert isinstance(pl, dict)
    assert pl['x'] == 1
    assert pl['y'] == 2
    assert pl == dict(x=1, y=2)

    pl = skill_value_to_python('(nil x object:123)', ['prefix'], replicate)
    assert isinstance(pl, dict)
    assert pl['x'] == ['prefix', 'x', 'object:123']
    assert pl == dict(x=['prefix', 'x', 'object:123'])

    pl = skill_value_to_python('(nil x (nil y 2))', [], replicate)
    assert isinstance(pl, dict)
    assert isinstance(pl['x'], dict)
    assert pl['x']['y'] == 2
    assert pl == dict(x=dict(y=2))


def test_property_list_to_skill():
    p = {'x': 1, 'y': 2}
    assert python_value_to_skill(p) == 'list(nil x 1 y 2)'

    p = {'x': 'x', 'y': 'y'}
    assert python_value_to_skill(p) == 'list(nil x "x" y "y")'


def replicate(name, path):
    return path + [name]


def test_object_to_python():
    python = skill_value_to_python('dbobject:123', ['prefix'], replicate)
    assert python == ['prefix', 'dbobject:123']

    python = skill_value_to_python('(1 2 3 dbobject:123)', ['prefix'], replicate)
    assert python[:3] == [1, 2, 3]
    assert python[3] == ['prefix', 3, 'dbobject:123']

    skill = '((1 2 3 dbobject:123) (dbobject:234 4 5 6))'
    python = skill_value_to_python(skill, ['prefix'], replicate)
    assert python[0][:3] == [1, 2, 3]
    assert python[0][3] == ['prefix', 0, 3, 'dbobject:123']
    assert python[1][0] == ['prefix', 1, 0, 'dbobject:234']


def test_object_with_upper_case_id():
    python = skill_value_to_python('rodObject:123', ['prefix'], replicate)
    assert python == ['prefix', 'rodObject:123']


@given(lists(simple_types | lists(simple_types)))
def test_list_roundtrip(i):
    skill = python_value_to_skill(i).replace('(list', '(')
    python = skill_value_to_python(skill, [], replicate)
    assert python == i


def test_constants_to_python():
    assert skill_value_to_python('nil', [], replicate) is None
    assert skill_value_to_python('t', [], replicate) is True


@mark.parametrize('value', [..., Exception, open])
def test_unknown_to_skill(value):
    with raises(Exception):
        python_value_to_skill(value)


@given(lists(asciis), asciis)
def test_get_attribute(path, name):
    assert skill_getattr(path, name).replace(' ', '') == '->'.join(path + [name])


@given(lists(asciis), asciis, ints)
def test_set_attribute(path, name, value):
    got = skill_setattr(path, name, value).replace(' ', '')
    left = '->'.join(path + [name])
    expected = f'{left}={value}'
    assert got == expected


@given(lists(simple_types) | ints | floats | booleans() | none())
def test_literal_passes_through(value):
    assert skill_literal_to_value(value) == value


@mark.parametrize('value, expected', [
    ('1', 1),
    ('1.0', 1.0),
    ('"hello"', 'hello'),
    ('t', True),
    ('nil', None)
])
def test_literal_parses_strings(value, expected):
    assert skill_literal_to_value(value) == expected


def test_literal_raises_on_non_literal():
    with raises(Exception):
        skill_literal_to_value('dbobject:123')


def test_skill_help_adds_question_mark():
    assert 'x->?' in skill_help(['x'])
    assert 'x->y->?' in skill_help(['x', 'y'])


def test_skill_help_to_list():
    expected = ['abc', 'def', 'camel_case', 'snake_case']
    assert skill_help_to_list('(abc def camelCase snake_case)') == expected


def test_skill_setattr_ok():
    skill = skill_setattr([], 'key', 123).replace(' ', '')
    assert skill == 'key=123'

    skill = skill_setattr(['x'], 'key', 123).replace(' ', '')
    assert skill == 'x->key=123'

    skill = skill_setattr(['x', 'y'], 'key', 123).replace(' ', '')
    assert skill == 'x->y->key=123'


def test_skill_setattr_inner_int_ok():
    skill = skill_setattr(['abc', 2], 'key', 123).replace(' ', '')
    assert skill == '(nth2abc)->key=123'


def test_skill_setattr_last_int_raises():
    with raises(Exception, match='last component is list access'):
        skill_setattr(['abc'], 0, 123)


def test_skill_call_empty():
    assert call_assign('var', 'func').replace(' ', '') == 'var=func()'


def test_skill_call_args():
    assert call_assign('var', 'func', 1, "x").replace(' ', '') == 'var=func(1"x")'


def test_skill_call_kwargs():
    skill = call_assign('var', 'func', x=1, y='y').replace(' ', '')
    assert skill == 'var=func(?x1?y"y")'

    skill = call_assign('var', 'func', 1, y='y').replace(' ', '')
    assert skill == 'var=func(1?y"y")'


def test_check_function():
    assert "isCallable('f)" in check_function('f').replace(' ', '')


def test_python_path():
    assert build_python_path(['x']) == 'x'
    assert build_python_path(['x', 'y']) == 'x.y'
    assert build_python_path(['x', 'y', 123]) == 'x.y[123]'


def test_parse_eof_raises():
    with raises(ParseError):
        skill_value_to_python('(1 2 3', [], replicate)<|MERGE_RESOLUTION|>--- conflicted
+++ resolved
@@ -7,12 +7,8 @@
 from skillbridge.client.translator import snake_to_camel, camel_to_snake,\
     python_value_to_skill, skill_value_to_python, call_assign,\
     skill_setattr, skill_help, skill_help_to_list, skill_literal_to_value,\
-<<<<<<< HEAD
     skill_getattr, Var, check_function, build_python_path
 from skillbridge import ParseError
-=======
-    skill_getattr, Var, check_function, build_python_path, ParseError, call
->>>>>>> a3c8afae
 
 
 floats = floats(allow_infinity=False, allow_nan=False)
